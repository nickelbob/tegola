package mvt

import (
	"context"

	"github.com/terranodo/tegola"
)

var ErrCanceled = context.Canceled

//Provider is the mechanism by which the system talks to different data providers.
type Provider interface {
	// MVTLayer returns a mvt.Layer struct
<<<<<<< HEAD
	MVTLayer(ctx context.Context, providerLayerName string, tile tegola.TegolaTile, tags map[string]interface{}) (*Layer, error)
=======
	MVTLayer(ctx context.Context, providerLayerName string, tile *tegola.Tile, tags map[string]interface{}) (*Layer, error)
>>>>>>> a32eac9d
	// Layers returns information about the various layers the provider supports
	Layers() ([]LayerInfo, error)
}

type LayerInfo interface {
	Name() string
	GeomType() tegola.Geometry
	SRID() int
}<|MERGE_RESOLUTION|>--- conflicted
+++ resolved
@@ -11,11 +11,7 @@
 //Provider is the mechanism by which the system talks to different data providers.
 type Provider interface {
 	// MVTLayer returns a mvt.Layer struct
-<<<<<<< HEAD
-	MVTLayer(ctx context.Context, providerLayerName string, tile tegola.TegolaTile, tags map[string]interface{}) (*Layer, error)
-=======
 	MVTLayer(ctx context.Context, providerLayerName string, tile *tegola.Tile, tags map[string]interface{}) (*Layer, error)
->>>>>>> a32eac9d
 	// Layers returns information about the various layers the provider supports
 	Layers() ([]LayerInfo, error)
 }
