--- conflicted
+++ resolved
@@ -1,83 +1,41 @@
 package server
 
 import (
-<<<<<<< HEAD
 	"errors"
-=======
-	"bytes"
->>>>>>> 0cde3587
 	"log"
 	"net/http"
-	"os"
-	"text/template"
-	"time"
 
 	"github.com/terranodo/tegola/mvt"
 )
 
 //	incoming requests are associated with a map
-<<<<<<< HEAD
 var maps = map[string][]Layer{}
-=======
-var maps = map[string][]*mapLayer{}
-var logFile *os.File
-var logTemplate *template.Template
 
-type logItem struct {
-	RequestIP string
-	Time      time.Time
-	X         int
-	Y         int
-	Z         int
+type Layer struct {
+	Name        string
+	MinZoom     int
+	MaxZoom     int
+	Provider    mvt.Provider
+	DefaultTags map[string]interface{}
 }
 
-func Log(item logItem) {
-	if logFile == nil {
-		return
-	}
-	log.Println("Logging something")
-	var l string
-	if item.Time.IsZero() {
-		item.Time = time.Now()
-	}
-	lbuf := bytes.NewBufferString(l)
-	if err := logTemplate.Execute(lbuf, item); err != nil {
-		// Don't care about the error.
-		log.Println("Error writing log to log file.", err)
-		return
-	}
-	b := lbuf.Bytes()
-	// If there is no new line, let's add it.
-	if b[len(b)-1] != '\n' {
-		b = append(b, '\n')
-	}
-	// Don't care about the error.
-	logFile.Write(b)
-}
->>>>>>> 0cde3587
-
-type Layer struct {
-	Name     string
-	Minzoom  int
-	Maxzoom  int
-	Provider *mvt.Provider
-}
-
-//RegisterMap associates layers with map names
+//	RegisterMap associates layers with map names
 func RegisterMap(name string, layers []Layer) error {
 	//	check if our map is already registered
 	if _, ok := maps[name]; ok {
-		return errors.New("map is alraedy registered: %v", name)
+		return errors.New("map is alraedy registered: " + name)
 	}
 
 	//	associate our layers with a map
 	maps[name] = layers
+
+	return nil
 }
 
-// Start starts the tile server binding to the provided port
+//	Start starts the tile server binding to the provided port
 func Start(port string) {
 	//	notify the user the server is starting
-	log.Printf("Starting tegola server on port %v\n", port)
+	log.Printf("Starting tegola server on port %v", port)
 
 	//	setup routes
 	http.Handle("/", http.FileServer(http.Dir("static")))
