--- conflicted
+++ resolved
@@ -3,6 +3,7 @@
 import (
 	"context"
 	"fmt"
+	"log"
 	"net/http"
 	"strconv"
 	"strings"
@@ -11,13 +12,8 @@
 	"github.com/dustin/go-humanize"
 
 	"github.com/terranodo/tegola"
-<<<<<<< HEAD
-	"github.com/terranodo/tegola/internal/log"
-	"github.com/terranodo/tegola/mvt"
-=======
 	"github.com/terranodo/tegola/atlas"
 	"github.com/terranodo/tegola/geom/slippy"
->>>>>>> a32eac9d
 )
 
 type HandleMapZXY struct {
@@ -48,21 +44,6 @@
 	//	parse our URL vals to ints
 	z := params["z"]
 	req.z, err = strconv.Atoi(z)
-<<<<<<< HEAD
-	if err != nil {
-		log.Error("invalid Z value (%v)", z)
-		return fmt.Errorf("invalid Z value (%v)", z)
-	}
-	if req.z < 0 {
-		log.Error("invalid Z value (%v)", req.z)
-		return fmt.Errorf("negative zoom levels are not allowed")
-	}
-
-	x := params["x"]
-	req.x, err = strconv.Atoi(x)
-	if err != nil {
-		log.Error("invalid X value (%v)", x)
-=======
 	if err != nil || req.z < 0 {
 		log.Printf("invalid Z value (%v)", z)
 		return fmt.Errorf("invalid Z value (%v)", z)
@@ -72,7 +53,6 @@
 	req.x, err = strconv.Atoi(x)
 	if err != nil || req.x < 0 {
 		log.Printf("invalid X value (%v)", x)
->>>>>>> a32eac9d
 		return fmt.Errorf("invalid X value (%v)", x)
 	}
 
@@ -80,13 +60,8 @@
 	y := params["y"]
 	yParts := strings.Split(y, ".")
 	req.y, err = strconv.Atoi(yParts[0])
-<<<<<<< HEAD
-	if err != nil {
-		log.Error("invalid Y value (%v)", y)
-=======
 	if err != nil || req.y < 0 {
 		log.Printf("invalid Y value (%v)", y)
->>>>>>> a32eac9d
 		return fmt.Errorf("invalid Y value (%v)", y)
 	}
 
@@ -112,106 +87,6 @@
 //		x - row
 //		y - column
 func (req HandleMapZXY) ServeHTTP(w http.ResponseWriter, r *http.Request) {
-<<<<<<< HEAD
-	log.Info("Handling %v request: %v", r.Method, r.URL)
-	//	check http verb
-	switch r.Method {
-	//	preflight check for CORS request
-	case "OPTIONS":
-		//	TODO: how configurable do we want the CORS policy to be?
-		//	set CORS header
-		w.Header().Add("Access-Control-Allow-Origin", "*")
-		w.WriteHeader(http.StatusNoContent)
-
-		//	options call does not have a body
-		w.Write(nil)
-		return
-	//	tile request
-	case "GET":
-
-		//	parse our URI
-		if err := req.parseURI(r); err != nil {
-			http.Error(w, err.Error(), http.StatusBadRequest)
-			return
-		}
-
-		//	lookup our Map
-		m, ok := maps[req.mapName]
-		if !ok {
-			log.Error("map (%v) not configured. check your config file", req.mapName)
-			http.Error(w, "map ("+req.mapName+") not configured. check your config file", http.StatusBadRequest)
-			return
-		}
-
-		//	new tile
-		log.Debug("Tile Request (x,y,z): (%v,%v,%v)", req.x, req.y, req.z)
-		tile := tegola.Tile{
-			Z: req.z,
-			X: req.x,
-			Y: req.y,
-		}
-
-		//	generate a tile
-		var mvtTile mvt.Tile
-
-		//	check that our request is below max zoom and we have layers to render
-		if tile.Z <= MaxZoom && len(m.Layers) != 0 {
-
-			//	wait group for concurrent layer fetching
-			var wg sync.WaitGroup
-			//	filter down the layers we need for this zoom
-			ls := m.FilterLayersByZoom(tile.Z)
-
-			//	layer stack
-			mvtLayers := make([]*mvt.Layer, len(ls))
-
-			//	set our waitgroup count
-			wg.Add(len(ls))
-
-			//	iterate our layers
-			for i, layer := range ls {
-				//	go routine for fetching the layer concurrently
-				go func(i int, l Layer) {
-					//	on completion let the wait group know
-					defer wg.Done()
-
-					//	fetch layer from data provider
-					mvtLayer, err := l.Provider.MVTLayer(r.Context(), l.ProviderLayerName, &tile, l.DefaultTags)
-					if err == mvt.ErrCanceled {
-						return
-					}
-					if err != nil {
-						//	TODO: should we return an error to the response or just log the error?
-						//	we can't just write to the response as the waitgroup is going to write to the response as well
-						log.Error("Error Getting MVTLayer '%v' for tile Z: %v, X: %v, Y: %v: %v",
-							l.ProviderLayerName, tile.Z, tile.X, tile.Y, err)
-						return
-					}
-
-					//	check if we have a layer name
-					if l.Name != "" {
-						mvtLayer.Name = l.Name
-					}
-
-					//	add the layer to the slice position
-					mvtLayers[i] = mvtLayer
-				}(i, layer)
-			}
-
-			//	wait for the waitgroup to finish
-			wg.Wait()
-
-			//	stop processing if the context has an error. this check is necessary
-			//	otherwise the server continues processing even if the request was canceled
-			//	as the waitgroup was not notified of the cancel
-			if r.Context().Err() != nil {
-				return
-			}
-
-			//	add layers to our tile
-			mvtTile.AddLayers(mvtLayers...)
-		}
-=======
 	//	parse our URI
 	if err := req.parseURI(r); err != nil {
 		http.Error(w, err.Error(), http.StatusBadRequest)
@@ -227,7 +102,6 @@
 	}
 
 	tile := slippy.NewTile(uint64(req.z), uint64(req.x), uint64(req.y), TileBuffer, tegola.WebMercator)
->>>>>>> a32eac9d
 
 	//	filter down the layers we need for this zoom
 	m = m.FilterLayersByZoom(req.z)
@@ -237,21 +111,6 @@
 		m = m.AddDebugLayers()
 	}
 
-<<<<<<< HEAD
-		vtile, err := mvtTile.VTile(r.Context(), tile.BoundingBox())
-		if err != nil {
-			//	log.Error("Error Getting VTile: %v", err)
-			http.Error(w, fmt.Sprintf("error Getting VTile: %v", err.Error()), http.StatusBadRequest)
-			return
-		}
-
-		//	marshal our tile into a protocol buffer
-		var pbyte []byte
-		pbyte, err = proto.Marshal(vtile)
-		if err != nil {
-			log.Error("Error marshalling tile: %v", err)
-			http.Error(w, "Error marshalling tile", http.StatusInternalServerError)
-=======
 	pbyte, err := m.Encode(r.Context(), tile)
 	if err != nil {
 		switch err {
@@ -262,31 +121,14 @@
 			errMsg := fmt.Sprintf("Error marshalling tile: %v", err)
 			log.Printf(errMsg)
 			http.Error(w, errMsg, http.StatusInternalServerError)
->>>>>>> a32eac9d
 			return
 		}
 	}
 
-<<<<<<< HEAD
-		//	TODO: how configurable do we want the CORS policy to be?
-		//	set CORS header
-		w.Header().Add("Access-Control-Allow-Origin", "*")
-
-		//	mimetype for protocol buffers
-		w.Header().Add("Content-Type", "application/x-protobuf")
-
-		w.Write(pbyte)
-
-		//	check for tile size warnings
-		if len(pbyte) > MaxTileSize {
-			log.Warn("tile z:%v, x:%v, y:%v is rather large - %v", tile.Z, tile.X, tile.Y, humanize.Bytes(uint64(len(pbyte))))
-		}
-=======
 	//	mimetype for protocol buffers
 	w.Header().Add("Content-Type", "application/x-protobuf")
 	w.WriteHeader(http.StatusOK)
 	w.Write(pbyte)
->>>>>>> a32eac9d
 
 	//	check for tile size warnings
 	if len(pbyte) > MaxTileSize {
