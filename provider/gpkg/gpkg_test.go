--- conflicted
+++ resolved
@@ -206,7 +206,7 @@
 
 	tests := map[string]tcase{
 		"duplicate layer name": {
-			config: map[string]interface{}{
+			config: dict.Dict{
 				"filepath": GPKGAthensFilePath,
 				"layers": []map[string]interface{}{
 					{"name": "a_points", "tablename": "amenities_points"},
@@ -216,7 +216,7 @@
 			expectedErr: errors.New("layer name (a_points) is duplicated in both layer 1 and layer 0"),
 		},
 		"3 layers": {
-			config: map[string]interface{}{
+			config: dict.Dict{
 				"filepath": GPKGAthensFilePath,
 				"layers": []map[string]interface{}{
 					// explicit id fieldname
@@ -255,7 +255,7 @@
 
 func TestTileFeatures(t *testing.T) {
 	type tcase struct {
-		config               dict.Dict
+		config               dict.Dicter
 		layerName            string
 		tile                 MockTile
 		expectedFeatureCount int
@@ -289,7 +289,7 @@
 	tests := map[string]tcase{
 		// roads_lines bounding box is: [23.6655, 37.85, 23.7958, 37.9431] (see gpkg_contents table)
 		"tile outside layer extent": {
-			config: map[string]interface{}{
+			config: dict.Dict{
 				"filepath": GPKGAthensFilePath,
 				"layers": []map[string]interface{}{
 					{"name": "rd_lines", "tablename": "roads_lines"},
@@ -307,7 +307,7 @@
 		},
 		// rail lines bounding box is: [23.6828, 37.8501, 23.7549, 37.9431]
 		"tile inside layer extent": {
-			config: map[string]interface{}{
+			config: dict.Dict{
 				"filepath": GPKGAthensFilePath,
 				"layers": []map[string]interface{}{
 					{"name": "rl_lines", "tablename": "rail_lines"},
@@ -324,7 +324,7 @@
 			expectedFeatureCount: 187,
 		},
 		"zoom token": {
-			config: map[string]interface{}{
+			config: dict.Dict{
 				"filepath": GPKGNaturalEarthFilePath,
 				"layers": []map[string]interface{}{
 					{
@@ -351,7 +351,7 @@
 			expectedFeatureCount: 101,
 		},
 		"zoom token 2": {
-			config: map[string]interface{}{
+			config: dict.Dict{
 				"filepath": GPKGNaturalEarthFilePath,
 				"layers": []map[string]interface{}{
 					{
@@ -410,7 +410,7 @@
 	expectedFilters := []string{
 		provider.TimeFiltererType, provider.ExtentFiltererType, provider.IndexFiltererType, provider.PropertyFiltererType}
 	p, err := gpkg.NewFiltererProvider(
-		map[string]interface{}{
+		dict.Dict{
 			"filepath": GPKGAthensFilePath,
 			"layers": []map[string]interface{}{
 				{"name": "rd_lines", "tablename": "roads_lines"},
@@ -438,12 +438,12 @@
 
 func TestStreamFeatures(t *testing.T) {
 	type tcase struct {
-		config             map[string]interface{}
+		config             dict.Dicter
 		layerName          string
 		extent             *geom.Extent
 		indices            *[2]uint
 		timeperiod         *[2]time.Time
-		properties         map[string]interface{}
+		expectedProperties map[string]interface{}
 		zoom               uint
 		expectedFeatureIds []uint64
 	}
@@ -475,8 +475,8 @@
 			filters = append(filters, &tf)
 		}
 		// Property Filter
-		if tc.properties != nil {
-			pf := provider.Properties{}.Init(tc.properties)
+		if tc.expectedProperties != nil {
+			pf := provider.Properties{}.Init(tc.expectedProperties)
 			filters = append(filters, &pf)
 		}
 		fids := []uint64{}
@@ -499,216 +499,216 @@
 	}
 
 	tests := map[string]tcase{
-		// // roads_lines bounding box is: [23.6655, 37.85, 23.7958, 37.9431] (see gpkg_contents table)
-		// "tile outside layer extent": {
-		// 	config: map[string]interface{}{
-		// 		"filepath": GPKGAthensFilePath,
-		// 		"layers": []map[string]interface{}{
-		// 			{"name": "rd_lines", "tablename": "roads_lines"},
-		// 		},
-		// 	},
-		// 	layerName: "rd_lines",
-		// 	extent: geom.NewExtent(
-		// 		[2]float64{20.0, 37.85},
-		// 		[2]float64{23.6, 37.9431},
-		// 	),
-		// 	zoom:               0,
-		// 	expectedFeatureIds: []uint64{},
-		// },
-		// // rail lines bounding box is: [23.6828, 37.8501, 23.7549, 37.9431]
-		// "tile inside layer extent": {
-		// 	config: map[string]interface{}{
-		// 		"filepath": GPKGAthensFilePath,
-		// 		"layers": []map[string]interface{}{
-		// 			{"name": "rl_lines", "tablename": "rail_lines"},
-		// 		},
-		// 	},
-		// 	layerName:          "rl_lines",
-		// 	extent:             geom.NewExtent([2]float64{23.6, 37.8}, [2]float64{23.8, 38.0}),
-		// 	zoom:               0,
-		// 	expectedFeatureIds: []uint64{1, 2, 3, 4, 5, 6, 7, 8, 9, 10, 11, 12, 13, 14, 15, 16, 17, 18, 19, 20, 21, 22, 23, 24, 25, 26, 27, 28, 29, 30, 31, 32, 33, 34, 35, 36, 37, 38, 39, 40, 41, 42, 43, 44, 45, 46, 47, 48, 49, 50, 51, 52, 53, 54, 55, 56, 57, 58, 59, 60, 61, 62, 63, 64, 65, 66, 67, 68, 69, 70, 71, 72, 73, 74, 75, 76, 77, 78, 79, 80, 81, 82, 83, 84, 85, 86, 87, 88, 89, 90, 91, 92, 93, 94, 95, 96, 97, 98, 99, 100, 101, 102, 103, 104, 105, 106, 107, 108, 109, 110, 111, 112, 113, 114, 115, 116, 117, 118, 119, 120, 121, 122, 123, 124, 125, 126, 127, 128, 129, 130, 131, 132, 133, 134, 135, 136, 137, 138, 139, 140, 141, 142, 143, 144, 145, 146, 147, 148, 149, 150, 151, 152, 153, 154, 155, 156, 157, 158, 159, 160, 161, 162, 163, 164, 165, 166, 167, 168, 169, 170, 171, 172, 173, 174, 175, 176, 177, 178, 179, 180, 181, 182, 183, 184, 185, 186, 187},
-		// },
-		// "zoom token": {
-		// 	config: map[string]interface{}{
-		// 		"filepath": GPKGNaturalEarthFilePath,
-		// 		"layers": []map[string]interface{}{
-		// 			{
-		// 				"name": "land1",
-		// 				"sql": `
-		// 					SELECT
-		// 						fid, geom, featurecla, min_zoom, 22 as max_zoom, minx, miny, maxx, maxy
-		// 					FROM
-		// 						ne_110m_land t JOIN rtree_ne_110m_land_geom si ON t.fid = si.id
-		// 					WHERE
-		// 						!BBOX! AND min_zoom <= !ZOOM!`,
-		// 			},
-		// 		},
-		// 	},
-		// 	layerName:          "land1",
-		// 	extent:             geom.NewExtent([2]float64{-20026376.39, -20048966.10}, [2]float64{20026376.39, 20048966.10}),
-		// 	zoom:               1,
-		// 	expectedFeatureIds: []uint64{1, 2, 3, 4, 5, 6, 7, 8, 9, 10, 11, 12, 13, 14, 15, 16, 20, 21, 22, 25, 27, 28, 29, 30, 32, 34, 35, 37, 39, 40, 41, 42, 43, 44, 45, 46, 47, 48, 49, 50, 52, 53, 54, 55, 56, 57, 60, 62, 63, 64, 68, 69, 70, 71, 72, 73, 74, 75, 76, 77, 78, 79, 80, 81, 82, 83, 84, 89, 90, 91, 92, 94, 95, 96, 97, 99, 100, 101, 102, 103, 104, 105, 107, 108, 109, 110, 111, 112, 113, 115, 116, 118, 119, 120, 121, 122, 123, 124, 125, 126, 127},
-		// },
-		// "zoom token 2": {
-		// 	config: map[string]interface{}{
-		// 		"filepath": GPKGNaturalEarthFilePath,
-		// 		"layers": []map[string]interface{}{
-		// 			{
-		// 				"name": "land2",
-		// 				"sql": `
-		// 					SELECT
-		// 						fid, geom, featurecla, min_zoom, 22 as max_zoom, minx, miny, maxx, maxy
-		// 					FROM
-		// 						ne_110m_land t JOIN rtree_ne_110m_land_geom si ON t.fid = si.id
-		// 					WHERE
-		// 						!BBOX! AND min_zoom <= !ZOOM! AND max_zoom >= !ZOOM!`,
-		// 			},
-		// 		},
-		// 	},
-		// 	layerName:          "land2",
-		// 	extent:             geom.NewExtent([2]float64{-20026376.39, -20048966.10}, [2]float64{20026376.39, 20048966.10}),
-		// 	zoom:               0,
-		// 	expectedFeatureIds: []uint64{3, 8, 9, 12, 13, 14, 21, 22, 32, 39, 40, 42, 43, 44, 50, 52, 55, 62, 72, 74, 78, 80, 81, 84, 90, 92, 95, 96, 97, 100, 101, 104, 107, 108, 109, 110, 111, 113, 121, 122, 124, 125, 126, 127},
-		// },
-		// "index filterer table": {
-		// 	config: map[string]interface{}{
-		// 		"filepath": GPKGAthensFilePath,
-		// 		"layers": []map[string]interface{}{
-		// 			{
-		// 				"name":      "land1",
-		// 				"tablename": "roads_lines",
-		// 			},
-		// 		},
-		// 	},
-		// 	layerName: "land1",
-		// 	extent: geom.NewExtent(
-		// 		[2]float64{23.6655, 37.85},
-		// 		[2]float64{23.7958, 37.9431}),
-		// 	indices:            &[2]uint{10, 20},
-		// 	zoom:               1,
-		// 	expectedFeatureIds: []uint64{11, 12, 13, 14, 15, 16, 17, 18, 19, 20},
-		// },
-		// "index filterer sql": {
-		// 	config: map[string]interface{}{
-		// 		"filepath": GPKGNaturalEarthFilePath,
-		// 		"layers": []map[string]interface{}{
-		// 			{
-		// 				"name": "land1",
-		// 				"sql": `
-		// 					SELECT
-		// 						fid, geom, featurecla, min_zoom, 22 as max_zoom, minx, miny, maxx, maxy
-		// 					FROM
-		// 						ne_110m_land t JOIN rtree_ne_110m_land_geom si ON t.fid = si.id
-		// 					WHERE
-		// 						!BBOX! AND min_zoom <= !ZOOM!`,
-		// 			},
-		// 		},
-		// 	},
-		// 	layerName:          "land1",
-		// 	extent:             geom.NewExtent([2]float64{-20026376.39, -20048966.10}, [2]float64{20026376.39, 20048966.10}),
-		// 	indices:            &[2]uint{10, 20},
-		// 	zoom:               1,
-		// 	expectedFeatureIds: []uint64{11, 12, 13, 14, 15, 16, 20, 21, 22, 25},
-		// },
-		// "time filterer table (include rows)": {
-		// 	config: map[string]interface{}{
-		// 		"filepath": GPKGAthensFilePath,
-		// 		"layers": []map[string]interface{}{
-		// 			{
-		// 				"name":      "pp",
-		// 				"tablename": "places_points",
-		// 				"tstart":    "timestamp",
-		// 				"tend":      "timestamp",
-		// 			},
-		// 		},
-		// 	},
-		// 	layerName: "pp",
-		// 	// athens table places_points has a timestamp w/ all rows set to "2017-01-25 17:34:07"
-		// 	timeperiod: &[2]time.Time{
-		// 		func(t time.Time, err error) time.Time { return t }(time.Parse("2006-01-02 15:04:05", "2017-01-25 17:30:00")),
-		// 		func(t time.Time, err error) time.Time { return t }(time.Parse("2006-01-02 15:04:05", "2017-01-25 17:40:00")),
-		// 	},
-		// 	expectedFeatureIds: []uint64{1, 2, 3, 4, 5, 6, 7, 8, 9, 10, 11, 12, 13, 14, 15, 16, 17, 18, 19, 20, 21},
-		// },
-		// "time filterer table (exclude rows)": {
-		// 	config: map[string]interface{}{
-		// 		"filepath": GPKGAthensFilePath,
-		// 		"layers": []map[string]interface{}{
-		// 			{
-		// 				"name":      "pp",
-		// 				"tablename": "places_points",
-		// 				"tstart":    "timestamp",
-		// 				"tend":      "timestamp",
-		// 			},
-		// 		},
-		// 	},
-		// 	layerName: "pp",
-		// 	// athens table places_points has a timestamp w/ all rows set to "2017-01-25 17:34:07"
-		// 	timeperiod: &[2]time.Time{
-		// 		func(t time.Time, err error) time.Time { return t }(time.Parse("2006-01-02 15:04:05", "2017-01-25 18:30:00")),
-		// 		func(t time.Time, err error) time.Time { return t }(time.Parse("2006-01-02 15:04:05", "2017-01-25 19:00:00")),
-		// 	},
-		// 	expectedFeatureIds: []uint64{},
-		// },
-		// "time filterer sql (include rows)": {
-		// 	config: map[string]interface{}{
-		// 		"filepath": GPKGAthensFilePath,
-		// 		"layers": []map[string]interface{}{
-		// 			{
-		// 				"name":   "pp",
-		// 				"sql":    "SELECT * FROM places_points",
-		// 				"tstart": "timestamp",
-		// 				"tend":   "timestamp",
-		// 			},
-		// 		},
-		// 	},
-		// 	layerName: "pp",
-		// 	// athens table places_points has a timestamp w/ all rows set to "2017-01-25 17:34:07"
-		// 	timeperiod: &[2]time.Time{
-		// 		func(t time.Time, err error) time.Time { return t }(time.Parse("2006-01-02 15:04:05", "2017-01-25 17:30:00")),
-		// 		func(t time.Time, err error) time.Time { return t }(time.Parse("2006-01-02 15:04:05", "2017-01-25 17:40:00")),
-		// 	},
-		// 	expectedFeatureIds: []uint64{1, 2, 3, 4, 5, 6, 7, 8, 9, 10, 11, 12, 13, 14, 15, 16, 17, 18, 19, 20, 21},
-		// },
-		// "time filterer sql (exclude rows)": {
-		// 	config: map[string]interface{}{
-		// 		"filepath": GPKGAthensFilePath,
-		// 		"layers": []map[string]interface{}{
-		// 			{
-		// 				"name":   "pp",
-		// 				"sql":    "SELECT * FROM places_points",
-		// 				"tstart": "timestamp",
-		// 				"tend":   "timestamp",
-		// 			},
-		// 		},
-		// 	},
-		// 	layerName: "pp",
-		// 	// athens table places_points has a timestamp w/ all rows set to "2017-01-25 17:34:07"
-		// 	timeperiod: &[2]time.Time{
-		// 		func(t time.Time, err error) time.Time { return t }(time.Parse("2006-01-02 15:04:05", "2017-01-25 18:30:00")),
-		// 		func(t time.Time, err error) time.Time { return t }(time.Parse("2006-01-02 15:04:05", "2017-01-25 19:00:00")),
-		// 	},
-		// 	expectedFeatureIds: []uint64{},
-		// },
-		// "property filterer table": {
-		// 	config: map[string]interface{}{
-		// 		"filepath": GPKGAthensFilePath,
-		// 		"layers": []map[string]interface{}{
-		// 			{
-		// 				"name":      "bp",
-		// 				"tablename": "buildings_polygons",
-		// 			},
-		// 		},
-		// 	},
-		// 	layerName: "bp",
-		// 	properties: map[string]interface{}{
-		// 		"building":         "house",
-		// 		"addr:housenumber": 8,
-		// 	},
-		// 	expectedFeatureIds: []uint64{16648},
-		// },
+		// roads_lines bounding box is: [23.6655, 37.85, 23.7958, 37.9431] (see gpkg_contents table)
+		"tile outside layer extent": {
+			config: dict.Dict{
+				"filepath": GPKGAthensFilePath,
+				"layers": []map[string]interface{}{
+					{"name": "rd_lines", "tablename": "roads_lines"},
+				},
+			},
+			layerName: "rd_lines",
+			extent: geom.NewExtent(
+				[2]float64{20.0, 37.85},
+				[2]float64{23.6, 37.9431},
+			),
+			zoom:               0,
+			expectedFeatureIds: []uint64{},
+		},
+		// rail lines bounding box is: [23.6828, 37.8501, 23.7549, 37.9431]
+		"tile inside layer extent": {
+			config: dict.Dict{
+				"filepath": GPKGAthensFilePath,
+				"layers": []map[string]interface{}{
+					{"name": "rl_lines", "tablename": "rail_lines"},
+				},
+			},
+			layerName:          "rl_lines",
+			extent:             geom.NewExtent([2]float64{23.6, 37.8}, [2]float64{23.8, 38.0}),
+			zoom:               0,
+			expectedFeatureIds: []uint64{1, 2, 3, 4, 5, 6, 7, 8, 9, 10, 11, 12, 13, 14, 15, 16, 17, 18, 19, 20, 21, 22, 23, 24, 25, 26, 27, 28, 29, 30, 31, 32, 33, 34, 35, 36, 37, 38, 39, 40, 41, 42, 43, 44, 45, 46, 47, 48, 49, 50, 51, 52, 53, 54, 55, 56, 57, 58, 59, 60, 61, 62, 63, 64, 65, 66, 67, 68, 69, 70, 71, 72, 73, 74, 75, 76, 77, 78, 79, 80, 81, 82, 83, 84, 85, 86, 87, 88, 89, 90, 91, 92, 93, 94, 95, 96, 97, 98, 99, 100, 101, 102, 103, 104, 105, 106, 107, 108, 109, 110, 111, 112, 113, 114, 115, 116, 117, 118, 119, 120, 121, 122, 123, 124, 125, 126, 127, 128, 129, 130, 131, 132, 133, 134, 135, 136, 137, 138, 139, 140, 141, 142, 143, 144, 145, 146, 147, 148, 149, 150, 151, 152, 153, 154, 155, 156, 157, 158, 159, 160, 161, 162, 163, 164, 165, 166, 167, 168, 169, 170, 171, 172, 173, 174, 175, 176, 177, 178, 179, 180, 181, 182, 183, 184, 185, 186, 187},
+		},
+		"zoom token": {
+			config: dict.Dict{
+				"filepath": GPKGNaturalEarthFilePath,
+				"layers": []map[string]interface{}{
+					{
+						"name": "land1",
+						"sql": `
+							SELECT
+								fid, geom, featurecla, min_zoom, 22 as max_zoom, minx, miny, maxx, maxy
+							FROM
+								ne_110m_land t JOIN rtree_ne_110m_land_geom si ON t.fid = si.id
+							WHERE
+								!BBOX! AND min_zoom <= !ZOOM!`,
+					},
+				},
+			},
+			layerName:          "land1",
+			extent:             geom.NewExtent([2]float64{-20026376.39, -20048966.10}, [2]float64{20026376.39, 20048966.10}),
+			zoom:               1,
+			expectedFeatureIds: []uint64{1, 2, 3, 4, 5, 6, 7, 8, 9, 10, 11, 12, 13, 14, 15, 16, 20, 21, 22, 25, 27, 28, 29, 30, 32, 34, 35, 37, 39, 40, 41, 42, 43, 44, 45, 46, 47, 48, 49, 50, 52, 53, 54, 55, 56, 57, 60, 62, 63, 64, 68, 69, 70, 71, 72, 73, 74, 75, 76, 77, 78, 79, 80, 81, 82, 83, 84, 89, 90, 91, 92, 94, 95, 96, 97, 99, 100, 101, 102, 103, 104, 105, 107, 108, 109, 110, 111, 112, 113, 115, 116, 118, 119, 120, 121, 122, 123, 124, 125, 126, 127},
+		},
+		"zoom token 2": {
+			config: dict.Dict{
+				"filepath": GPKGNaturalEarthFilePath,
+				"layers": []map[string]interface{}{
+					{
+						"name": "land2",
+						"sql": `
+							SELECT
+								fid, geom, featurecla, min_zoom, 22 as max_zoom, minx, miny, maxx, maxy
+							FROM
+								ne_110m_land t JOIN rtree_ne_110m_land_geom si ON t.fid = si.id
+							WHERE
+								!BBOX! AND min_zoom <= !ZOOM! AND max_zoom >= !ZOOM!`,
+					},
+				},
+			},
+			layerName:          "land2",
+			extent:             geom.NewExtent([2]float64{-20026376.39, -20048966.10}, [2]float64{20026376.39, 20048966.10}),
+			zoom:               0,
+			expectedFeatureIds: []uint64{3, 8, 9, 12, 13, 14, 21, 22, 32, 39, 40, 42, 43, 44, 50, 52, 55, 62, 72, 74, 78, 80, 81, 84, 90, 92, 95, 96, 97, 100, 101, 104, 107, 108, 109, 110, 111, 113, 121, 122, 124, 125, 126, 127},
+		},
+		"index filterer table": {
+			config: dict.Dict{
+				"filepath": GPKGAthensFilePath,
+				"layers": []map[string]interface{}{
+					{
+						"name":      "land1",
+						"tablename": "roads_lines",
+					},
+				},
+			},
+			layerName: "land1",
+			extent: geom.NewExtent(
+				[2]float64{23.6655, 37.85},
+				[2]float64{23.7958, 37.9431}),
+			indices:            &[2]uint{10, 20},
+			zoom:               1,
+			expectedFeatureIds: []uint64{11, 12, 13, 14, 15, 16, 17, 18, 19, 20},
+		},
+		"index filterer sql": {
+			config: dict.Dict{
+				"filepath": GPKGNaturalEarthFilePath,
+				"layers": []map[string]interface{}{
+					{
+						"name": "land1",
+						"sql": `
+							SELECT
+								fid, geom, featurecla, min_zoom, 22 as max_zoom, minx, miny, maxx, maxy
+							FROM
+								ne_110m_land t JOIN rtree_ne_110m_land_geom si ON t.fid = si.id
+							WHERE
+								!BBOX! AND min_zoom <= !ZOOM!`,
+					},
+				},
+			},
+			layerName:          "land1",
+			extent:             geom.NewExtent([2]float64{-20026376.39, -20048966.10}, [2]float64{20026376.39, 20048966.10}),
+			indices:            &[2]uint{10, 20},
+			zoom:               1,
+			expectedFeatureIds: []uint64{11, 12, 13, 14, 15, 16, 20, 21, 22, 25},
+		},
+		"time filterer table (include rows)": {
+			config: dict.Dict{
+				"filepath": GPKGAthensFilePath,
+				"layers": []map[string]interface{}{
+					{
+						"name":      "pp",
+						"tablename": "places_points",
+						"tstart":    "timestamp",
+						"tend":      "timestamp",
+					},
+				},
+			},
+			layerName: "pp",
+			// athens table places_points has a timestamp w/ all rows set to "2017-01-25 17:34:07"
+			timeperiod: &[2]time.Time{
+				func(t time.Time, err error) time.Time { return t }(time.Parse("2006-01-02 15:04:05", "2017-01-25 17:30:00")),
+				func(t time.Time, err error) time.Time { return t }(time.Parse("2006-01-02 15:04:05", "2017-01-25 17:40:00")),
+			},
+			expectedFeatureIds: []uint64{1, 2, 3, 4, 5, 6, 7, 8, 9, 10, 11, 12, 13, 14, 15, 16, 17, 18, 19, 20, 21},
+		},
+		"time filterer table (exclude rows)": {
+			config: dict.Dict{
+				"filepath": GPKGAthensFilePath,
+				"layers": []map[string]interface{}{
+					{
+						"name":      "pp",
+						"tablename": "places_points",
+						"tstart":    "timestamp",
+						"tend":      "timestamp",
+					},
+				},
+			},
+			layerName: "pp",
+			// athens table places_points has a timestamp w/ all rows set to "2017-01-25 17:34:07"
+			timeperiod: &[2]time.Time{
+				func(t time.Time, err error) time.Time { return t }(time.Parse("2006-01-02 15:04:05", "2017-01-25 18:30:00")),
+				func(t time.Time, err error) time.Time { return t }(time.Parse("2006-01-02 15:04:05", "2017-01-25 19:00:00")),
+			},
+			expectedFeatureIds: []uint64{},
+		},
+		"time filterer sql (include rows)": {
+			config: dict.Dict{
+				"filepath": GPKGAthensFilePath,
+				"layers": []map[string]interface{}{
+					{
+						"name":   "pp",
+						"sql":    "SELECT * FROM places_points",
+						"tstart": "timestamp",
+						"tend":   "timestamp",
+					},
+				},
+			},
+			layerName: "pp",
+			// athens table places_points has a timestamp w/ all rows set to "2017-01-25 17:34:07"
+			timeperiod: &[2]time.Time{
+				func(t time.Time, err error) time.Time { return t }(time.Parse("2006-01-02 15:04:05", "2017-01-25 17:30:00")),
+				func(t time.Time, err error) time.Time { return t }(time.Parse("2006-01-02 15:04:05", "2017-01-25 17:40:00")),
+			},
+			expectedFeatureIds: []uint64{1, 2, 3, 4, 5, 6, 7, 8, 9, 10, 11, 12, 13, 14, 15, 16, 17, 18, 19, 20, 21},
+		},
+		"time filterer sql (exclude rows)": {
+			config: dict.Dict{
+				"filepath": GPKGAthensFilePath,
+				"layers": []map[string]interface{}{
+					{
+						"name":   "pp",
+						"sql":    "SELECT * FROM places_points",
+						"tstart": "timestamp",
+						"tend":   "timestamp",
+					},
+				},
+			},
+			layerName: "pp",
+			// athens table places_points has a timestamp w/ all rows set to "2017-01-25 17:34:07"
+			timeperiod: &[2]time.Time{
+				func(t time.Time, err error) time.Time { return t }(time.Parse("2006-01-02 15:04:05", "2017-01-25 18:30:00")),
+				func(t time.Time, err error) time.Time { return t }(time.Parse("2006-01-02 15:04:05", "2017-01-25 19:00:00")),
+			},
+			expectedFeatureIds: []uint64{},
+		},
+		"property filterer table": {
+			config: dict.Dict{
+				"filepath": GPKGAthensFilePath,
+				"layers": []map[string]interface{}{
+					{
+						"name":      "bp",
+						"tablename": "buildings_polygons",
+					},
+				},
+			},
+			layerName: "bp",
+			expectedProperties: map[string]interface{}{
+				"building":         "house",
+				"addr:housenumber": 8,
+			},
+			expectedFeatureIds: []uint64{16648},
+		},
 		"property filterer sql": {
-			config: map[string]interface{}{
+			config: dict.Dict{
 				"filepath": GPKGAthensFilePath,
 				"layers": []map[string]interface{}{
 					{
@@ -718,7 +718,7 @@
 				},
 			},
 			layerName: "bp",
-			properties: map[string]interface{}{
+			expectedProperties: map[string]interface{}{
 				"addr:housenumber": 13,
 			},
 			expectedFeatureIds: []uint64{1271, 9251, 16851, 16868, 16980, 16991},
@@ -735,17 +735,10 @@
 
 func TestConfigs(t *testing.T) {
 	type tcase struct {
-<<<<<<< HEAD
-		config             map[string]interface{}
+		config             dict.Dict
 		tile               MockTile
 		layerName          string
 		expectedProperties map[uint64]map[string]interface{}
-=======
-		config       dict.Dict
-		tile         MockTile
-		layerName    string
-		expectedTags map[uint64]map[string]interface{}
->>>>>>> 556bdd88
 	}
 
 	fn := func(t *testing.T, tc tcase) {
