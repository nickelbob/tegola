--- conflicted
+++ resolved
@@ -13,11 +13,7 @@
 	zoomToken = "!ZOOM!"
 )
 
-<<<<<<< HEAD
-func replaceTokens(qtext string, zoom uint64, extent *geom.Extent) string {
-=======
-func replaceTokens(qtext string, zoom uint, extent geom.BoundingBox) string {
->>>>>>> 3db5db7f
+func replaceTokens(qtext string, zoom uint, extent *geom.Extent) string {
 	// --- Convert tokens provided to SQL
 	// The ZOOM token requires two parameters, both filled with the current zoom level.
 	//	Until support for named parameters, the ZOOM token must follow the BBOX token.
